--- conflicted
+++ resolved
@@ -35,50 +35,32 @@
 
 > Machine learning algorithms.
 
+<section class="installation">
 
+## Installation
+
+```bash
+npm install @stdlib/ml
+```
+
+Alternatively,
+
+-   To load the package in a website via a `script` tag without installation and bundlers, use the [ES Module][es-module] available on the [`esm`][esm-url] branch (see [README][esm-readme]).
+-   If you are using Deno, visit the [`deno`][deno-url] branch (see [README][deno-readme] for usage intructions).
+-   For use in Observable, or in browser/node environments, use the [Universal Module Definition (UMD)][umd] build available on the [`umd`][umd-url] branch (see [README][umd-readme]).
+
+The [branches.md][branches-url] file summarizes the available branches and displays a diagram illustrating their relationships.
+
+To view installation and usage instructions specific to each branch build, be sure to explicitly navigate to the respective README files on each branch, as linked to above.
+
+</section>
 
 <section class="usage">
 
 ## Usage
 
-<<<<<<< HEAD
-To use in Observable,
-=======
--   To load the package in a website via a `script` tag without installation and bundlers, use the [ES Module][es-module] available on the [`esm`][esm-url] branch (see [README][esm-readme]).
--   If you are using Deno, visit the [`deno`][deno-url] branch (see [README][deno-readme] for usage intructions).
--   For use in Observable, or in browser/node environments, use the [Universal Module Definition (UMD)][umd] build available on the [`umd`][umd-url] branch (see [README][umd-readme]).
->>>>>>> cbbb6e7a
-
 ```javascript
-ml = require( 'https://cdn.jsdelivr.net/gh/stdlib-js/ml@umd/browser.js' )
-```
-
-<<<<<<< HEAD
-To vendor stdlib functionality and avoid installing dependency trees for Node.js, you can use the UMD server build:
-=======
-To view installation and usage instructions specific to each branch build, be sure to explicitly navigate to the respective README files on each branch, as linked to above.
-
-</section>
->>>>>>> cbbb6e7a
-
-```javascript
-var ml = require( 'path/to/vendor/umd/ml/index.js' )
-```
-
-To include the bundle in a webpage,
-
-```html
-<script type="text/javascript" src="https://cdn.jsdelivr.net/gh/stdlib-js/ml@umd/browser.js"></script>
-```
-
-If no recognized module system is present, access bundle contents via the global scope:
-
-```html
-<script type="text/javascript">
-(function () {
-    window.ml;
-})();
-</script>
+var ml = require( '@stdlib/ml' );
 ```
 
 #### ml
@@ -114,21 +96,11 @@
 
 <!-- eslint no-undef: "error" -->
 
-```html
-<!DOCTYPE html>
-<html lang="en">
-<body>
-<script type="text/javascript" src="https://cdn.jsdelivr.net/gh/stdlib-js/utils/keys@umd/browser.js"></script>
-<script type="text/javascript" src="https://cdn.jsdelivr.net/gh/stdlib-js/ml@umd/browser.js"></script>
-<script type="text/javascript">
-(function () {
+```javascript
+var objectKeys = require( '@stdlib/utils/keys' );
+var ml = require( '@stdlib/ml' );
 
 console.log( objectKeys( ml ) );
-
-})();
-</script>
-</body>
-</html>
 ```
 
 </section>
